--- conflicted
+++ resolved
@@ -45,28 +45,8 @@
     this.num_workers = options.num_workers || 1;
     this.allow_cross_domain_workers = (options.allow_cross_domain_workers === false ? false : true);
 
-<<<<<<< HEAD
     this.layers = layers;
     this.styles = styles;
-=======
-    if (typeof layers === 'string') {
-        this.layer_source = Utils.urlForPath(layers);
-        this.layers = Scene.loadLayers(this.layer_source);
-    }
-    else {
-        this.layers = layers;
-    }
-    this.layers_serialized = Utils.serializeWithFunctions(this.layers);
-
-    if (typeof styles === 'string') {
-        this.style_source = Utils.urlForPath(styles);
-        this.styles = Scene.loadStyles(this.style_source);
-    }
-    else {
-        this.styles = Scene.postProcessStyles(styles);
-    }
-    this.styles_serialized = Utils.serializeWithFunctions(this.styles);
->>>>>>> f885d690
 
     this.dirty = true; // request a redraw
     this.animated = false; // request redraw every frame
@@ -1327,12 +1307,6 @@
 {
     var styles;
     var req = new XMLHttpRequest();
-<<<<<<< HEAD
-=======
-    req.onload = function () { styles = req.response; };
-    req.open('GET', url + '?' + (+new Date()), false /* async flag */);
-    req.send();
->>>>>>> f885d690
 
     req.onload = function () {
         styles = req.response;
