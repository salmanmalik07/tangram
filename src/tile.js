--- conflicted
+++ resolved
@@ -65,73 +65,6 @@
         this.pending_label_meshes = null; // meshes that are pending collision (shouldn't be displayed yet)
     }
 
-<<<<<<< HEAD
-    static coord(c) {
-        return {x: c.x, y: c.y, z: c.z, key: Tile.coordKey(c)};
-    }
-
-    static coordKey({x, y, z}) {
-        return x + '/' + y + '/' + z;
-    }
-
-    static key (coords, source, style_zoom) {
-        if (coords.y < 0 || coords.y >= (1 << coords.z) || coords.z < 0) {
-            return; // cull tiles out of range (x will wrap)
-        }
-        return [source.name, style_zoom, coords.x, coords.y, coords.z].join('/');
-    }
-
-    static normalizedKey (coords, source, style_zoom) {
-        return Tile.key(Tile.normalizedCoordinate(coords, source, style_zoom), source, style_zoom);
-    }
-
-    static normalizedCoordinate (coords, source) {
-        if (source.zoom_bias) {
-            coords = Tile.coordinateAtZoom(coords, Math.max(0, coords.z - source.zoom_bias)); // zoom can't go below zero
-        }
-        return Tile.coordinateWithMaxZoom(coords, source.max_zoom);
-    }
-
-    static coordinateAtZoom({x, y, z}, zoom) {
-        if (z !== zoom) {
-            let zscale = Math.pow(2, z - zoom);
-            x = Math.floor(x / zscale);
-            y = Math.floor(y / zscale);
-            z = zoom;
-        }
-        return Tile.coord({x, y, z});
-    }
-
-    static coordinateWithMaxZoom({x, y, z}, max_zoom) {
-        if (max_zoom !== undefined && z > max_zoom) {
-            return Tile.coordinateAtZoom({x, y, z}, max_zoom);
-        }
-        return Tile.coord({x, y, z});
-    }
-
-    static childrenForCoordinate({x, y, z, key}) {
-        if (!Tile.coord_children[key]) {
-            z++;
-            x *= 2;
-            y *= 2;
-            Tile.coord_children[key] = [
-                Tile.coord({x, y,      z}), Tile.coord({x: x+1, y,      z}),
-                Tile.coord({x, y: y+1, z}), Tile.coord({x: x+1, y: y+1, z})
-            ];
-        }
-        return Tile.coord_children[key];
-    }
-
-    static isDescendant(parent, descendant) {
-        if (descendant.z > parent.z) {
-            let {x, y} = Tile.coordinateAtZoom(descendant, parent.z);
-            return (parent.x === x && parent.y === y);
-        }
-        return false;
-    }
-
-=======
->>>>>>> c4260978
     // Free resources owned by tile
     freeResources () {
         for (let m in this.meshes) {
