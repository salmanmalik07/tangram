--- conflicted
+++ resolved
@@ -7,26 +7,29 @@
 import Utils from './utils';
 import {MethodNotImplemented} from './errors';
 import gl from './gl/gl_constants'; // web workers don't have access to GL context, so import all GL constants
+import shaderSources from './gl/shader_sources'; // built-in shaders
+
 import log from 'loglevel';
-var shader_sources = require('./gl/gl_shaders'); // built-in shaders
 
 export var Styles = {};
 export var StyleManager = {};
 
 
+// Manage styles
+
 // Global configuration for all styles
 StyleManager.init = function () {
-    // GLProgram.removeTransform('globals');
-
-    // // Layer re-ordering function
-    // GLProgram.addTransform('globals', shaderSources['modules/reorder_layers']);
-
-    // // Spherical environment map
-    // GLProgram.addTransform('globals', `
-    //     #if defined(LIGHTING_ENVIRONMENT)
-    //     ${shaderSources['modules/spherical_environment_map']}
-    //     #endif
-    // `);
+    GLProgram.removeTransform('globals');
+
+    // Layer re-ordering function
+    GLProgram.addTransform('globals', shaderSources['modules/reorder_layers']);
+
+    // Spherical environment map
+    GLProgram.addTransform('globals', `
+        #if defined(LIGHTING_ENVIRONMENT)
+        ${shaderSources['modules/spherical_environment_map']}
+        #endif
+    `);
 };
 
 // Update built-in style or create a new one
@@ -55,7 +58,6 @@
     });
 };
 
-<<<<<<< HEAD
 // Normalize some style settings that may not have been explicitly specified in the stylesheet
 StyleManager.preProcessSceneConfig = function (config) {
     // Post-process styles
@@ -76,29 +78,6 @@
     config.lighting = config.lighting || {}; // ensure lighting object
 
     return StyleManager.preloadStyles(config.styles);
-=======
-// Find and expand style macros
-Style.macros = [
-    'Style.color.pseudoRandomColor',
-    'Style.color.randomColor',
-    'Style.pixels'
-];
-
-// Wraps style functions and provides a scope of commonly accessible data:
-// - feature: the 'properties' of the feature, e.g. accessed as 'feature.name'
-// - zoom: the current map zoom level
-// - meters_per_pixel: conversion for meters/pixels at current map zoom
-// - properties: user-defined properties on the style-rule object in the stylesheet
-Style.wrapFunction = function (func) {
-    var f = `function(context) {
-                var feature = context.feature.properties;
-                var zoom = context.zoom;
-                var meters_per_pixel = context.meters_per_pixel;
-                var properties = context.properties;
-                return (${func}());
-            }`;
-    return f;
->>>>>>> ec88e6eb
 };
 
 // Preloads network resources in the stylesheet (shaders, textures, etc.)
@@ -315,8 +294,8 @@
         try {
             this.program = new GLProgram(
                 this.gl,
-                shader_sources[this.vertex_shader_key],
-                shader_sources[this.fragment_shader_key],
+                shaderSources[this.vertex_shader_key],
+                shaderSources[this.fragment_shader_key],
                 {
                     defines: defines,
                     transforms: transforms,
@@ -327,8 +306,8 @@
             if (this.selection) {
                 this.selection_program = new GLProgram(
                     this.gl,
-                    shader_sources[this.vertex_shader_key],
-                    shader_sources['selection_fragment'],
+                    shaderSources[this.vertex_shader_key],
+                    shaderSources['selection_fragment'],
                     {
                         defines: selection_defines,
                         transforms: transforms,
