--- conflicted
+++ resolved
@@ -17,7 +17,6 @@
 import GLTexture from './gl/gl_texture';
 import WorkerBroker from './worker_broker';
 
-<<<<<<< HEAD
 // Window can only be set in main thread
 Utils.inMainThread(() => {
     window.Tangram = module.exports = {
@@ -28,7 +27,8 @@
             Geo,
             GL,
             GLProgram,
-            GLTexture
+            GLTexture,
+            WorkerBroker
         }
     };
 });
@@ -37,21 +37,8 @@
 Utils.inWorkerThread(() => {
     self.Tangram = {
         debug: {
-            SceneWorker
+            SceneWorker,
+            WorkerBroker
         }
     };
-});
-=======
-window.Tangram = module.exports = {
-    LeafletLayer,
-    leafletLayer,
-    debug: {
-        log,
-        Geo,
-        GL,
-        GLProgram,
-        GLTexture,
-        WorkerBroker
-    }
-};
->>>>>>> 7817deb3
+});