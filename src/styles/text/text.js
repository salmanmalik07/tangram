// Text rendering style

import Builders from '../builders';
import Texture from '../../gl/texture';
import WorkerBroker from '../../utils/worker_broker';
import Utils from '../../utils/utils';
import {Points} from '../points/points';
import LabelBuilder from './label_builder';
import FeatureLabel from './feature_label';

import log from 'loglevel';

export let TextStyle = Object.create(Points);

Object.assign(TextStyle, {
    name: 'text',
    super: Points,
    built_in: true,
    selection: false, // no feature selection for text by default

    init() {

        this.super.init.apply(this, arguments);

        // Provide a hook for this object to be called from worker threads
        if (Utils.isMainThread) {
            WorkerBroker.addTarget('TextStyle', this);
        }

        // Point style (parent class) requires texturing to be turned on
        // (labels are always drawn with textures)
        this.defines.TANGRAM_POINT_TEXTURE = true;

        // default font style
        this.font_style = {
            typeface: 'Helvetica 12px',
            fill: 'white',
            capitalized: false
        };

        // default label style
        this.label_style = {
            lines: {
                exceed: 80,
                offset: 0
            },
            points: {
                max_width: 150,
                line_height: 100 // percentage
            }
        };

        this.reset();
    },

    reset() {
        this.super.reset.call(this);
        this.texts = {}; // unique texts, keyed by tile
        this.textures = {};
        this.canvas = {};
        this.aabbs = {};
        this.features = {};
        this.feature_labels = {};
        this.feature_style_key = {};
    },

    // Called on main thread to release tile-specific resources
    freeTile (tile) {
        delete this.texts[tile];
        delete this.textures[tile];
        delete this.canvas[tile];
<<<<<<< HEAD
        delete this.bboxes[tile];
        //delete this.features[tile];
=======
        delete this.aabbs[tile];
        delete this.features[tile];
>>>>>>> 40490b04
        delete this.feature_labels[tile];
        delete this.feature_style_key[tile];
    },


    // Set font style params for canvas drawing
    setFont (tile, { font, fill, stroke, stroke_width, px_size, px_logical_size }) {
        this.px_size = parseInt(px_size);
        this.px_logical_size = parseInt(px_logical_size);
        this.text_buffer = 6; // pixel padding around text
        let ctx = this.canvas[tile].context;

        ctx.font = font;
        if (stroke) {
            ctx.strokeStyle = stroke;
            ctx.lineWidth = stroke_width;
        }
        else {
            ctx.strokeStyle = null;
            ctx.lineWidth = 0;
        }
        ctx.fillStyle = fill;
        ctx.miterLimit = 2;
    },

    // Width and height of text based on current font style
    textSize (text, tile, capitalized) {
        let str = capitalized ? text.toUpperCase() : text;
        let ctx = this.canvas[tile].context;
        let split = str.split(' ');
        let px_size = this.px_size;
        let px_logical_size = this.px_logical_size;
        let buffer = this.text_buffer * Utils.device_pixel_ratio;
        let split_size = {
            " ": this.canvas[tile].context.measureText(" ").width / Utils.device_pixel_ratio
        };

        for (let i in split) {
            let word = split[i];
            split_size[word] = ctx.measureText(word).width / Utils.device_pixel_ratio;
        }

        let str_width = ctx.measureText(str).width;
        let text_size = [
            str_width / Utils.device_pixel_ratio,
            this.px_size / Utils.device_pixel_ratio
        ];

        let texture_text_size = [
            Math.ceil(str_width) + buffer * 2,
            this.px_size + buffer * 2
        ];

        return { split_size, text_size, texture_text_size, px_size, px_logical_size };
    },

    // Draw text at specified location, adjusting for buffer and baseline
    drawText (text, [x, y], tile, stroke, capitalized) {
        let str = capitalized ? text.toUpperCase() : text;
        let buffer = this.text_buffer * Utils.device_pixel_ratio;
        if (stroke) {
            this.canvas[tile].context.strokeText(str, x + buffer, y + buffer + this.px_size);
        }
        this.canvas[tile].context.fillText(str, x + buffer, y + buffer + this.px_size);
    },

    setTextureTextPositions (texts) {
        // Find widest label and sum of all label heights
        let widest = 0, height = 0;

        for (let style in texts) {
            let text_infos = texts[style];

            for (let text in text_infos) {
                let text_info = text_infos[text];
                let size = text_info.size.texture_text_size;

                text_info.position = [0, height];

                if (size[0] > widest) {
                    widest = size[0];
                }

                height += size[1];
            }
        }

        return [ widest, height ];
    },

    getTextSizes (tile, texts) {
        // create a canvas
        if(!this.canvas[tile]) {
            let canvas = document.createElement('canvas');
            this.canvas[tile] = {
                canvas: canvas,
                context: canvas.getContext('2d')
            };
        }

        for (let style in texts) {
            let text_infos = texts[style];

            for (let text in text_infos) {
                let text_style = text_infos[text].text_style;
                // update text sizes
                this.setFont(tile, text_style);
                text_infos[text].size = this.textSize(text, tile, text_style.capitalized);
            }
        }

        return Promise.resolve(texts);
    },

    rasterize (tile, texts, texture_size) {
        let pixel_scale = Utils.device_pixel_ratio;

        for (let style in texts) {
            let text_infos = texts[style];

            for (let text in text_infos) {
                let info = text_infos[text];

                this.setFont(tile, info.text_style);
                this.drawText(text, info.position, tile, info.text_style.stroke, info.text_style.capitalized);

                info.texcoords = Builders.getTexcoordsForSprite(
                    info.position,
                    info.size.texture_text_size,
                    texture_size
                );

                if (!info.sub_texts) {
                    continue;
                }

                let width = this.text_buffer;
                let dists = [];
                let space_size = info.size.split_size[' '];

                for (let i = 0; i < info.sub_texts.length; ++i) {
                    let sub_text = info.sub_texts[i];
                    let split = sub_text.split(' ');

                    dists[i] = width * pixel_scale;

                    for (let j = 0; j < split.length; ++j) {
                        let word = split[j];
                        width += info.size.split_size[word];

                        if (j !== split.length - 1) {
                            width += space_size;
                        }
                    }

                    if (i !== info.sub_texts.length - 1) {
                        width += space_size / 2;
                    }
                }

                // sub-texts uv mapping
                for (let i = 0; i < info.sub_texts.length; ++i) {
                    let sub_text = info.sub_texts[i];

                    if (!info.subtexcoords) {
                        info.subtexcoords = {};
                    }

                    let offset = 0;

                    if (i < info.sub_texts.length - 1) {
                        offset = info.size.texture_text_size[0] - dists[i + 1];
                    }

                    let position = [
                        info.position[0] + dists[i],
                        info.position[1]
                    ];

                    let size = [
                        (info.size.texture_text_size[0] - offset) - dists[i],
                        info.size.texture_text_size[1]
                    ];

                    if (!info.subtext_size) {
                        info.subtext_size = {};
                    }
                    info.subtext_size[sub_text] = size;

                    info.subtexcoords[sub_text] = Builders.getTexcoordsForSprite(
                        position, size, texture_size
                    );
                }
            }
        }
    },

    // Called on main thread from worker, to create atlas of labels for a tile
    addTexts (tile, texts) {
        if (!this.canvas[tile]) {
            return Promise.resolve({});
        }

        let texture_size = this.setTextureTextPositions(texts);
        let context = this.canvas[tile].context;

        log.trace(`text summary for tile ${tile}: fits in ${texture_size[0]}x${texture_size[1]}px`);

        // update the canvas "context"
        this.canvas[tile].canvas.width = texture_size[0];
        this.canvas[tile].canvas.height = texture_size[1];
        context.clearRect(0, 0, texture_size[0], texture_size[1]);

        // create a texture
        let texture = 'labels-' + tile + '-' + (TextStyle.texture_id++);
        this.textures[tile] = new Texture(this.gl, texture, { filtering: 'linear' });

        // ask for rasterization for the text set
        this.rasterize(tile, texts, texture_size);

        this.textures[tile].setCanvas(this.canvas[tile].canvas);

        // we don't need tile canvas/texture once it has been copied to to GPU
        delete this.textures[tile];
        delete this.canvas[tile];

        return Promise.resolve({ texts, texture });
    },

    // Override
    startData (tile) {
        let tile_data = this.super.startData.apply(this, arguments);
        tile_data.queue = [];
        return tile_data;
    },

    subTextInfos (label_composite, text_info) {
        if (!text_info.sub_texts) {
            text_info.sub_texts = [];
        }

        for (let i in label_composite.labels) {
            let label = label_composite.labels[i];
            text_info.sub_texts.push(label.text);
        }
    },

    createLabels (tile, texts) {
        let labels_priorities = {};

        for (let style in texts) {
            let text_infos = texts[style];

            for (let text in text_infos) {
                let text_info = text_infos[text];
                text_info.ref = 0;

                let hash = Utils.hashString(tile + style + text);

                if (!this.features[hash]) {
                    continue;
                }

                let label_features = this.features[hash];

                for (let i = 0; i < label_features.length; ++i) {
                    let label_feature = label_features[i];
                    let feature = label_feature.feature;
                    let offset = [0, 0];

                    if (text_info.offset) {
                        offset[0] = parseInt(text_info.offset[0]);
                        offset[1] = parseInt(text_info.offset[1]);
                    }

                    let labels = LabelBuilder.labelsFromGeometry(
                            feature.geometry,
                            { text, size: text_info.size, offset },
                            this.label_style
                    );

                    for (let i = 0; i < labels.length; ++i) {
                        let label = labels[i];
                        let area = label.area;

                        labels_priorities[text_info.priority] = labels_priorities[text_info.priority] || [];
                        labels_priorities[text_info.priority].push({ style, feature, label, area });

                        if (label.isComposite()) {
                            this.subTextInfos(label, text_info);
                        }
                    }
                }
            }
        }

        // sort by area size if defined
        for (let p = 0; p < labels_priorities.length; ++p) {
            if (!labels_priorities[p]) {
                continue;
            }

            labels_priorities[p].sort((e1, e2) => {
                if (e1.area && e2.area) {
                    return e1.area < e2.area;
                } else {
                    return false;
                }
            });
        }

        return labels_priorities;
    },

    discardLabels (tile, labels, texts) {
        this.aabbs[tile] = [];
        this.feature_labels[tile] = new Map();

        // Process labels by priority
        let priorities = Object.keys(labels).sort((a, b) => a - b);
        for (let priority of priorities) {
            if (!labels[priority]) {
                continue;
            }

            for (let i = 0; i < labels[priority].length; i++) {
                let { style, feature, label } = labels[priority][i];

                if (!label.discard(this.aabbs[tile])) {
                    if (!this.feature_labels[tile].has(feature)) {
                        this.feature_labels[tile].set(feature, []);
                    }
                    this.feature_labels[tile].get(feature).push(label);
                    texts[style][label.text].ref++;
                }
            }
        }

        for (let style in texts) {
            for (let text in texts[style]) {
                if (texts[style][text].ref < 1) {
                    delete texts[style][text];
                }
            }
        }

        for (let style in texts) {
            let text_infos = texts[style];
            // No labels for this style
            if (Object.keys(text_infos).length === 0) {
                delete texts[style];
            }
        }
    },

    // Override
    endData (tile) {
        // Count collected text
        let count;
        let tile_data = this.tile_data[tile];

        if (tile_data.queue.length > 0) {
            count = Object.keys(this.texts[tile]||{}).length;
            log.trace(`# texts for tile ${tile}: ${count}`);
        }
        if (!count) {
            return Promise.resolve();
        }

        // first call to main thread, ask for text pixel sizes
        return WorkerBroker.postMessage('TextStyle', 'getTextSizes', tile, this.texts[tile]).then(texts => {
            if (!texts) {
                this.freeTile(tile);
                return this.super.endData.apply(this, arguments);
            }

            let labels = this.createLabels(tile, texts);
            if (!labels) {
                this.freeTile(tile);
                return this.super.endData.apply(this, arguments);
            }

            this.discardLabels(tile, labels, texts);

            // No labels for this tile
            if (Object.keys(texts).length === 0) {
                this.freeTile(tile);
                WorkerBroker.postMessage('TextStyle', 'freeTile', tile);
                // early exit
                return;
            }

            // second call to main thread, for rasterizing the set of texts
            return WorkerBroker.postMessage('TextStyle', 'addTexts', tile, texts).then(({ texts, texture }) => {
                if (texts) {
                    this.texts[tile] = texts;

                    // Attach tile-specific label atlas to mesh as a texture uniform
                    tile_data.uniforms = { u_texture: texture };
                    tile_data.textures = [texture]; // assign texture ownership to tile - TODO: implement in VBOMesh

                    // Build queued features
                    tile_data.queue.forEach(q => this.super.addFeature.apply(this, q));
                    tile_data.queue = [];
                }

                this.freeTile(tile);
                return this.super.endData.apply(this, arguments);
            });
        });
    },

    // Override to queue features instead of processing immediately
    addFeature (feature, rule, context) {
        let tile = context.tile;
        if (tile.generation !== this.generation) {
            return;
        }

        // Collect text
        let text;
        let source = rule.text_source || 'name';

        if (typeof source === 'string') {
            text = feature.properties[source];
        } else if (typeof source === 'function') {
            text = source(context);
        }

        if (text) {
            feature.text = text;

            if (!this.texts[tile.key]) {
                this.texts[tile.key] = this.texts[tile.key] || {};
            }

            let label_feature = new FeatureLabel(feature, rule, context, text, tile, this.font_style);
            let feature_hash = label_feature.getHash();

            if (!label_feature.style) {
                return;
            }

            let style_key = label_feature.style_key;
            this.feature_style_key[tile.key] = this.feature_style_key[tile.key] || new Map();
            this.feature_style_key[tile.key].set(feature, style_key);

            if (!this.texts[tile.key][style_key]) {
                this.texts[tile.key][style_key] = {};
            }

            let priority = (rule.priority !== undefined) ? parseFloat(rule.priority) : -1 >>> 0;

            if (!this.texts[tile.key][style_key][text]) {
                this.texts[tile.key][style_key][text] = {
                    text_style: label_feature.style,
                    priority: priority,
                    offset: rule.offset,
                    ref: 0
                };
            }

            // add the label feature
            this.features = this.features || {};
            this.features[feature_hash] = this.features[feature_hash] || [];
            this.features[feature_hash].push(label_feature);

            if (!this.tile_data[tile.key]) {
                this.startData(tile.key);
            }
            this.tile_data[tile.key].queue.push([feature, rule, context]);
        }
    },

    build (style, vertex_data) {
        let vertex_template = this.makeVertexTemplate(style);

        for (let i in style.labels) {
            let label = style.labels[i];

            if (label.isComposite()) {
                for (let j in label.labels) {
                    let l = label.labels[j];
                    //let subtexcoord_scale = this.subtexcoord_scale[l.text];
                    this.buildQuad([ l.position ], this.subtext_size[l.text], l.angle || 0, vertex_data, vertex_template, l.offset);
                }
            } else {
                this.buildQuad([ label.position ], label.size.texture_text_size, label.angle || 0, vertex_data, vertex_template, label.offset);
            }
        }
    },

    buildLines (lines, style, vertex_data) {
        this.build(style, vertex_data);
    },

    buildPoints (points, style, vertex_data) {
        this.build(style, vertex_data);
    },

    buildPolygons (points, style, vertex_data) {
        this.build(style, vertex_data);
    },

    _parseFeature (feature, rule_style, context) {
        let text = feature.text;

        let style = this.feature_style;
        let tile = context.tile.key;
        let style_key = this.feature_style_key[tile].get(feature);
        let text_info = this.texts[tile] && this.texts[tile][style_key] && this.texts[tile][style_key][text];

        if (!text_info || !this.feature_labels[tile].has(feature)) {
            return;
        }

        this.texcoord_scale = text_info.texcoords;
        this.subtexcoord_scale = text_info.subtexcoords;
        this.subtext_size = text_info.subtext_size;
        style.text = text;
        style.labels = this.feature_labels[tile].get(feature);

        // TODO: point style (parent class) requires a color, setting it to white for now,
        // but could be made conditional in the vertex layout to save space
        style.color = [1, 1, 1, 1];

        // tell the point style (base class) that we want to render polygon labels at the polygon's centroid
        style.centroid = true;

        return style;
    }

});

TextStyle.texture_id = 0;<|MERGE_RESOLUTION|>--- conflicted
+++ resolved
@@ -69,13 +69,8 @@
         delete this.texts[tile];
         delete this.textures[tile];
         delete this.canvas[tile];
-<<<<<<< HEAD
-        delete this.bboxes[tile];
+        delete this.aabbs[tile];
         //delete this.features[tile];
-=======
-        delete this.aabbs[tile];
-        delete this.features[tile];
->>>>>>> 40490b04
         delete this.feature_labels[tile];
         delete this.feature_style_key[tile];
     },
