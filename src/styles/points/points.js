--- conflicted
+++ resolved
@@ -408,13 +408,8 @@
         }
         else if (geometry.type === "Polygon") {
             // Point at polygon centroid (of outer ring)
-<<<<<<< HEAD
-            if (!options.vertex) {
-                let centroid = Geo.centroid(geometry.coordinates[0]);
-=======
             if (options.centroid) {
                 let centroid = Geo.centroid(geometry.coordinates);
->>>>>>> e8b58818
                 labels.push(new LabelPoint(centroid, size, options));
             }
             // Point at each polygon vertex (all rings)
