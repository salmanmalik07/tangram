--- conflicted
+++ resolved
@@ -62,16 +62,9 @@
 "uniform mat4 u_meter_view;\n" +
 "uniform float u_meters_per_pixel;\n" +
 "uniform float u_time;\n" +
-<<<<<<< HEAD
+"uniform vec2 u_tile_origin;\n" +
 "uniform float u_test;\n" +
 "uniform float u_test2;\n" +
-"varying vec3 v_color;\n" +
-"varying vec4 v_position_world;\n" +
-"#if defined(LIGHTING_ENVIRONMENT)\n" +
-"\n" +
-"uniform sampler2D u_envMap;\n" +
-=======
-"uniform vec2 u_tile_origin;\n" +
 "varying vec3 v_color;\n" +
 "varying vec4 v_world_position;\n" +
 "#if defined(WORLD_POSITION_WRAP)\n" +
@@ -85,7 +78,11 @@
 "vec4 absoluteWorldPosition() {\n" +
 "  return v_world_position;\n" +
 "}\n" +
->>>>>>> b021a0b5
+"#endif\n" +
+"\n" +
+"#if defined(LIGHTING_ENVIRONMENT)\n" +
+"\n" +
+"uniform sampler2D u_envMap;\n" +
 "#endif\n" +
 "\n" +
 "#if !defined(LIGHTING_VERTEX)\n" +
