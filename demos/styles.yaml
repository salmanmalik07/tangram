camera:
    type: perspective
    # focal_length: 1
    focal_length: [[16, 2], [17, 2.5], [18, 3], [19, 4], [20, 6]] # pairs of [zoom, focal len]
    vanishing_point: [-250, -250] # relative to center of screen, in pixels

    # type: isometric
    # axis: [1, .5]

    # type: flat

lighting:
    type: point
    position: [0, 0, 150] # relative to camera position, in pixels
    ambient: 0.5
    backlight: true

    # type: directional
    # direction: [-1, 0, -.5]
    # ambient: 0.5
<<<<<<< HEAD
=======

    # type: spotlight
    # position: [0, 0, 500]
    # direction: [0, 0, -1]
    # inner_angle: 20
    # outer_angle: 25
    # ambient: 0.2
>>>>>>> 5ba62642

modes:
    # note: consider this syntax as a special case for global mode settings
    # all:
    #     shaders:
    #         transforms:
    #             fragment: { url: demos/shaders/spotlight.glsl }

    water:
        extends: polygons
        animated: true
        shaders:
            defines:
                EFFECT_NOISE_ANIMATED: true
            transforms:
                globals:
                    url: demos/shaders/glsl-noise-periodic-3d.glsl
                fragment:
                    url: demos/shaders/noise.glsl

    formica:
        extends: polygons
        shaders:
            defines:
                EFFECT_NOISE_TEXTURE: true
            transforms:
                globals:
                    url: demos/shaders/glsl-noise-periodic-3d.glsl
                fragment:
                    url: demos/shaders/noise.glsl

    colorbleed:
        extends: polygons
        animated: true
        shaders:
            defines:
                EFFECT_COLOR_BLEED_ANIMATED: true
            transforms:
                fragment:
                    - url: demos/shaders/color_bleed.glsl
                    # - url: demos/shaders/spotlight.glsl

    rainbow:
        extends: polygons
        animated: true
        shaders:
            transforms:
                globals: |
                    vec3 hsv2rgb(vec3 c) {
                        vec4 K = vec4(1.0, 2.0 / 3.0, 1.0 / 3.0, 3.0);
                        vec3 p = abs(fract(c.xxx + K.xyz) * 6.0 - K.www);
                        return c.z * mix(K.xxx, clamp(p - K.xxx, 0.0, 1.0), c.y);
                    }
                fragment: |
                    vec3 c = vec3(v_world_position.z * .003 + u_time / 10., 1.0, 1.0);
                    color = hsv2rgb(c);

    popup:
        extends: polygons
        shaders:
            uniforms:
                u_popup_radius: 330 # 225
                u_popup_height: 3 # 1.1
            transforms:
                globals:
                    - url: ./src/gl/shaders/modules/popup.glsl
                    -
                        uniform float u_popup_radius;
                        uniform float u_popup_height;
                vertex: |
                    position.z *= u_popup_height; // boost height for exaggerated visual effect
                    position = popup(position, vec2(0., 0.), u_popup_radius * u_meters_per_pixel);
                # vertex: { url: demos/shaders/popup.glsl }
                # fragment: { url: demos/shaders/color_bleed.glsl }

    elevator:
        extends: polygons
        animated: true
        shaders:
            transforms:
                vertex: position.z *= (sin(position.z + u_time) + 1.0); // elevator buildings
                # vertex: { url: demos/shaders/elevator.glsl }

    breathe:
        extends: polygons
        animated: true
        shaders:
            # defines:
            #     BREATHE_SCALE: 10
            uniforms:
                u_breathe_scale: 10
                u_breathe_speed: 1
            transforms:
                globals:
                    uniform float u_breathe_scale;
                    uniform float u_breathe_speed;
                vertex:
                    position.xy += a_normal.xy * u_breathe_scale * smoothstep(0.25, 1., abs(sin(u_time * u_breathe_speed)));
                # vertex: { url: demos/shaders/breathe.glsl }

    dots:
        extends: polygons
        shaders:
            uniforms:
                u_dot_grid_scale: 0.02
                u_dot_scale: 0.07
                u_dot_background_color: [.5, .2, .2]
                u_dot_color: [1, 1, 1]
            transforms:
                globals: { url: demos/shaders/dots.glsl }
                fragment: color.rgb *= dots(v_world_position.xyz);
                # fragment: color *= dots(v_world_position.xyz + vec3(0., 0., u_time * 25.)); // animated dots
                # fragment: vec3 n = abs(v_normal); if (n.z > n.x && n.z > n.y) { color *= dots(v_world_position.xyz); } // apply only to up-facing surfaces

    wood:
        extends: polygons
        shaders:
            uniforms:
                u_wood_color1: [.9, .5, .5]
                u_wood_color2: [.5, .3, .1]
                u_wood_eccentricity: 0.9
                u_wood_twist: .0001
                u_wood_scale: 50
                u_wood_spacing: 1
            transforms:
                globals: { url: 'demos/shaders/wood.glsl' }
                fragment: color.rgb = wood(v_world_position.xyz) * lighting;
        # buildPolygons: |
        #     function (polygons, style, vertex_data) {
        #         // Test overloading the geometry builder
        #         // var c = Geo.polygonCentroidSimple(polygons[0]);
        #         polygons = [ [ [ polygons[0][0][0], polygons[0][0][1], polygons[0][0][2], polygons[0][0][0] ] ] ];
        #         this.parent.buildPolygons(polygons, style, vertex_data);
        #     }

    envmap:
        extends: polygons
        shaders:
            defines:
                LIGHTING_ENVIRONMENT: true
            uniforms:
                u_env_map: demos/images/LitSphere_test_02.jpg
            transforms:
                # fragment: color = mix(color_prelight, color_prelight * lighting, sin(u_time) / 2. + .5); // fade lighting in and out

    # Halftone shader adapted from: http://webstaff.itn.liu.se/~stegu/webglshadertutorial/shadertutorial.html
    halftone:
        extends: polygons
        shaders:
            uniforms:
                # halftone_colored: false # boolean to flip colored dots on and off
            transforms:
                globals: |
                    // uniform bool halftone_colored;

                    const float dot_frequency = 100.4748637184972;

                    // Antialiasing
                    float aastep(float threshold, float value) {
                        const float scale = 2.;
                        const float y_rot = 0.;
                        float afwidth = dot_frequency * (1.0/200.0) / scale / cos(y_rot);
                        return smoothstep(threshold-afwidth, threshold+afwidth, value);
                    }

                fragment: |
                    // Distance to nearest point in a grid of
                    // (frequency x frequency) points over the unit square
                    // Scale dot size for a subset of zoom
                    const float max_scale_zoom = 19.;
                    const float min_scale_zoom = 17.;
                    const float scale_zoom_factor = .25;
                    float zoom_frequency = dot_frequency;
                    zoom_frequency *= 1. + ((max_scale_zoom - clamp(u_map_zoom, min_scale_zoom, max_scale_zoom)) * scale_zoom_factor);

                    // Sample based on screenspace
                    const float pixel_scale = 695.; // arbitrary pixel_scale based on playing w/values
                    vec2 st = gl_FragCoord.xy / pixel_scale;

                    // But peg to map center so dots on ground plane stay in place as we move
                    // (there's what looks like some floating point precision crawl, but it's not too bad)
                    const float dot_wrap = 1000.;
                    st += mod(u_map_center / u_meters_per_pixel, dot_wrap) / pixel_scale;

                    // Rotate dot & find nearest dot distance
                    vec2 st2 = mat2(0.707, -0.707, 0.707, 0.707) * st;
                    vec2 nearest = 2.0 * fract(zoom_frequency * st2) - 1.0;
                    float dist = length(nearest);

                    // Modulate the size of the dots
                    float radius = clamp(sqrt(1.0 - color.g), 0.001, 1.); // use green channel, clamp to avoid giant dot

                    // Color mix
                    const vec3 white = vec3(1.0, 1.0, 1.0);
                    const vec3 black = vec3(0.0, 0.0, 0.0);
                    // color = mix(black + (color * float(halftone_colored)), white, aastep(radius, dist));
                    color = mix(black, white, aastep(radius, dist));

    # Halftone shader adapted from: http://webstaff.itn.liu.se/~stegu/webglshadertutorial/shadertutorial.html
    colorhalftone:
        extends: polygons
        shaders:
            uniforms:
                dot_frequency: 100.
                dot_scale: 1.5
                true_color: false

            transforms:
                globals: |
                    uniform float dot_frequency;
                    uniform float dot_scale;
                    uniform bool true_color;

                    // Antialiasing
                    float aastep(float threshold, float value) {
                        const float scale = 2.;
                        const float y_rot = 0.;
                        float afwidth = dot_frequency * (1.0/200.0) / scale / cos(y_rot);
                        return smoothstep(threshold-afwidth, threshold+afwidth, value);
                    }

                fragment: |
                    // Distance to nearest point in a grid of
                    // (frequency x frequency) points over the unit square
                    // Scale dot size for a subset of zoom
                    const float max_scale_zoom = 19.;
                    const float min_scale_zoom = 17.;
                    const float scale_zoom_factor = .25;
                    float zoom_frequency = dot_frequency;
                    zoom_frequency *= 1. + ((max_scale_zoom - clamp(u_map_zoom, min_scale_zoom, max_scale_zoom)) * scale_zoom_factor);

                    // Sample based on screenspace
                    const float pixel_scale = 695.; // arbitrary pixel_scale based on playing w/values
                    vec2 st = gl_FragCoord.xy / pixel_scale;

                    // But peg to map center so dots on ground plane stay in place as we move
                    // (there's what looks like some floating point precision crawl, but it's not too bad)
                    const float dot_wrap = 1000.;
                    st += mod(u_map_center / u_meters_per_pixel, dot_wrap) / pixel_scale;

                    vec3 white = vec3(0.97);
                    vec3 black = vec3(0.1);

                    // Perform a rough RGB-to-CMYK conversion
                    vec4 cmyk;
                    cmyk.xyz = 1.0 - color;
                    cmyk.w = min(cmyk.x, min(cmyk.y, cmyk.z)); // Create K
                    if (!true_color) {cmyk.xyz -= cmyk.w;} // Subtract K equivalent from CMY

                    // Distance to nearest point in a grid of
                    // (frequency x frequency) points over the unit square
                    vec2 Kst = zoom_frequency*mat2(0.707, -0.707, 0.707, 0.707)*st;
                    vec2 Kuv = dot_scale*fract(Kst)-(dot_scale/2.);
                    float k = aastep(0.0, sqrt(cmyk.w)-length(Kuv));
                    vec2 Cst = zoom_frequency*mat2(0.966, -0.259, 0.259, 0.966)*st;
                    vec2 Cuv = dot_scale*fract(Cst)-(dot_scale/2.);
                    float c = aastep(0.0, sqrt(cmyk.x)-length(Cuv));
                    vec2 Mst = zoom_frequency*mat2(0.966, 0.259, -0.259, 0.966)*st;
                    vec2 Muv = dot_scale*fract(Mst)-(dot_scale/2.);
                    float m = aastep(0.0, sqrt(cmyk.y)-length(Muv));
                    vec2 Yst = zoom_frequency*st; // 0 deg
                    vec2 Yuv = dot_scale*fract(Yst)-(dot_scale/2.);
                    float y = aastep(0.0, sqrt(cmyk.z)-length(Yuv));

                    vec3 rgbscreen = 1.0 - 0.9*vec3(c,m,y); // most saturated color = .9
                    rgbscreen = mix(rgbscreen, black, 0.85*k); // darkest black = .85

                    // Modulate the size of the dots
                    //float luminance = (0.299 * color.r + 0.587 * color.g + 0.114 * color.b); // HSP color model
                    //float radius = clamp(sqrt(1.0 - luminance), 0.001, 1.); // use luminance, clamp to avoid giant dot

                    color = rgbscreen;

    windows:
        extends: polygons
        animated: true

        shaders:
            uniforms:
                u_frequency: 10.
                u_windowColor: [1., 1., .9]
                u_buildingColor: [.8, .8, .7]
                u_roofColor: [.5, .4, .5]
            transforms:
                globals: |
                    uniform float u_frequency;
                    uniform vec3 u_windowColor;
                    uniform vec3 u_buildingColor;
                    uniform vec3 u_roofColor;

                    // 3d noise
                    vec4 v_mod289(vec4 x){return x - floor(x * (1.0 / 289.0)) * 289.0;}
                    vec4 perm(vec4 x){return v_mod289(((x * 34.0) + 1.0) * x);}
                    float noise(vec3 p){
                        vec3 a = floor(p);
                        vec3 d = p - a;
                        d = d * d * (3.0 - 2.0 * d);

                        vec4 b = a.xxyy + vec4(0.0, 1.0, 0.0, 1.0);
                        vec4 k1 = perm(b.xyxy);
                        vec4 k2 = perm(k1.xyxy + b.zzww);

                        vec4 c = k2 + a.zzzz;
                        vec4 k3 = perm(c);
                        vec4 k4 = perm(c + 1.0);

                        vec4 o1 = fract(k3 * (1.0 / 41.0));
                        vec4 o2 = fract(k4 * (1.0 / 41.0));

                        vec4 o3 = o2 * d.z + o1 * (1.0 - d.z);
                        vec2 o4 = o3.yw * d.x + o3.xz * (1.0 - d.x);

                        return o4.y * d.y + o4.x * (1.0 - d.y);
                    }
                fragment: |
                    vec3 vPos = v_world_position.xyz / u_frequency;
                    vec3 mask = mix(vec3(0.0), vec3(1.0), step(fract(mod(vPos, .9)), vec3(.4, .4, .6)));

                    if (mask.x + mask.y + mask.z > .5) {
                        color = u_buildingColor;
                        color -= vec3(vPos.z * .1); // height factor
                    } else {
                        float noiseColor = 2. * noise(v_world_position.xyz * 0.1 + (floor(u_time * 5.) / 10.));
                        color = u_windowColor * noiseColor;
                    }

                    if (v_normal.z > .6 || v_normal.z < -.6) {
                        color = u_roofColor;
                        color -= vec3(vPos.z * .01); // height factor
                    }

    points:
        shaders:
            transforms:
                # fragment: color += vec3(gl_FragCoord.x / u_resolution.x, 0.0, gl_FragCoord.y / u_resolution.y);
                fragment: { url: demos/shaders/color_bleed.glsl }

    # polygons:
    #     texcoords: true
    #     shaders:
    #         uniforms:
    #             u_texture: demos/images/LitSphere_test_02.jpg
    #         transforms:
    #             fragment: |
    #                 color = vec3(v_texcoord.xy, 0.);
    #                 //color = vec3(v_texcoord.x, mod(v_texcoord.y + u_time/2., 1.), 0.);
    #                 //color = texture2D(u_texture, v_texcoord).rgb;
    #                 //color = texture2D(u_texture, vec2(v_texcoord.x, mod(v_texcoord.y + u_time/2., 1.))).rgb;

    ghosts:
        extends: polygons
        animated: true
        texcoords: true
        shaders:
            uniforms:
                u_texture: demos/images/ghost_strip.gif
            transforms:
                fragment: |
                    float number_of_frames = 2.;
                    float frames_per_second = 2.;

                    float offset = floor(mod(u_time * frames_per_second, 2.))*.5;
                    color = texture2D(u_texture, (vec2(v_texcoord.x/number_of_frames, v_texcoord.y) + vec2(offset, 0.))).rgb;
                    if (color == vec3(0.)) discard;

layers:
    earth:
        color:
            default: [0.175, 0.175, 0.175]

    landuse:
        interactive: true
        color:
            default: [0.5, 0.875, 0.5]
            pitch: [0.3, 0.675, 0.3]
        # outline:
        #     color:
        #         default: [1, 1, 1]
        #     width:
        #         default: 1

    water:
        mode:
            name: water
        interactive: true
        color:
            default: [0.5, 0.5, 0.875]
        outline:
            color:
                default: [0.6, 0.6, 0.975]
            width:
                default:
                    function () {
                        return (
                            zoom >= 16 &&
                            (feature.kind != 'ocean' && feature.kind != 'riverbank') &&
                            (2.5 * Math.log(zoom))
                        );
                    }

    roads:
        interactive: function () { return (zoom >= 18); }
        order: function () { return feature.sort_key * .000025; }
        # order: "function () { return (feature.sort_key * .000025) - (feature.outline ? .0001 : 0); }"
        color:
            # default: Style.color.randomColor
            default: [0.4, 0.4, 0.4]
            highway: |
                function() {
                    return Utils.interpolate(zoom, [[13, [0, 0, 1.]], [17, [1, .5, .5]]]);
                }
            major_road: [0.5, 0.5, 0.5]
            minor_road: [0.65, 0.65, 0.65]
            path: [0.8, 0.8, 0.8]
            rail: [0.5, 0.0, 0.0]
            debug: [1, 0, 0]
        width:
            # default: Style.pixels(5)
            default: function () { return 2 * Math.log(zoom); }
            # highway: function () { return 3 * Math.log(zoom); }
            # highway: [[16, 20], [17, 2.5], [18, 3], [19, 4], [20, 6]] # pairs of [zoom, 
            highway: Style.pixels( function() {
                return Utils.interpolate(zoom, [[13, 3], [15, 5], [16, 20]]);
                } )
            major_road: function () { return 2.5 * Math.log(zoom); }
            minor_road: function () { return 2 * Math.log(zoom); }
            path: function () { return 1 * Math.log(zoom); }
            debug: function () { return 5; }
        # z:
        #     path: 25
        outline:
            color:
                default: [0.1, 0.7, 0.7]
            width:
                default:
                    function () { return (zoom >= 18 && (2/8 * Math.log(zoom))); }
                highway:
                    function () { return (zoom >= 18 && (3/8 * Math.log(zoom))); }
                major_road:
                    function () { return (zoom >= 18 && (2.5/8 * Math.log(zoom))); }
                minor_road:
                    function () { return (zoom >= 18 && (2/8 * Math.log(zoom))); }
                path:
                    function () { return (zoom >= 18 && (2/8 * Math.log(zoom))); }
                debug:
                    function () { return (zoom >= 18 && (2/8 * Math.log(zoom))); }

    buildings:
        mode:
            # name: popup
            # name: breathe
            # name: formica
            # name: dots
            # name: wood
            # name: rainbow2
            # name: windows
            # name: colorhalftone
            # name: palette
            # name: envmap
        # properties:
        #     min_height: 50
        # filter: function () { return feature.height >= properties.min_height; }
        # filter: function () { return feature.name != null; }
        # filter: function () { return Math.random() < 0.25; }
        # filter: function () { return true; }
        interactive: true
        color:
            # default: function () { var h = feature.height || 20; h = Math.min((h + 50) / 250, 1.0); return [h, h, h]; } // shade based on height
            # default: Style.color.randomColor
            # default: Style.color.pseudoRandomColor
            # default: Style.color.pseudoRandomGrayscale
            # default: function () { if (feature.name || feature.kind) { return [(feature.name && 0.6) || 0.2, 0.2, (feature.kind && 0.6) || 0.2]; } else { return [0.6, 0.6, 0.6] }; }
            default: |
                function () {
                    var c = [.6, .6, .6];
                    if (feature.name || feature.kind) {
                        c = [.2, .2, .2];
                        c[0] = (feature.name && .6) || c[0];
                        c[2] = (feature.kind && .6) || c[2];
                    }
                    return c;
                }
        extrude:
            default: function () { return ((zoom >= 15 && feature.height > 20) || zoom >= 16) }

    pois:
        mode:
            name: points
            # name: ghosts
            # name: formica
        filter: function () { return feature.name != null; }
        # visible: false
        interactive: true
        # z:
        #     default: 25
        color:
            default: [1, 1, 0]
        size:
            # default: 5
            default: Style.pixels(5)
            # default: Style.pixels(20) # for ghosts
            # default: Style.pixels(function () { return Math.pow(1.2, zoom); })
            # default: function () { return 2 * zoom; }

    # places:
    #     filter: function(f, t) { return (zoom >= 13); }
    #     color: {
    #         # default: [0.0, 1.0, 1.0]
    #         default: function(f) { return feature.kind == 'administrative' ? [1, 0, 1] : [1, 1, 0]; }
    #     size:
    #         default: Style.pixels(5)<|MERGE_RESOLUTION|>--- conflicted
+++ resolved
@@ -18,8 +18,6 @@
     # type: directional
     # direction: [-1, 0, -.5]
     # ambient: 0.5
-<<<<<<< HEAD
-=======
 
     # type: spotlight
     # position: [0, 0, 500]
@@ -27,7 +25,6 @@
     # inner_angle: 20
     # outer_angle: 25
     # ambient: 0.2
->>>>>>> 5ba62642
 
 modes:
     # note: consider this syntax as a special case for global mode settings
